# Composing functions with modules

This document explains how to compile Fully Homomorphic Encryption (FHE) modules containing multiple functions using Concrete.

Deploying a server that contains many compatible functions is important for some use cases. With Concrete, you can compile FHE modules containing as many functions as needed.

These modules support the composition of different functions, meaning that the encrypted result of one function can be used as the input for another function without needing to decrypt it first. Additionally, a module is [deployed in a single artifact](../guides/deploy.md#deployment-of-modules), making it as simple to use as a single-function project.

## Single inputs / outputs

The following example demonstrates how to create an FHE module:
```python
from concrete import fhe

@fhe.module()
class Counter:
    @fhe.function({"x": "encrypted"})
    def inc(x):
        return x + 1 % 20

    @fhe.function({"x": "encrypted"})
    def dec(x):
        return x - 1 % 20
```

Then, you can compile the FHE module `Counter` using the `compile` method. To do that, you need to provide a dictionary of input-sets for every function:

```python
inputset = list(range(20))
CounterFhe = CounterFhe.compile({"inc": inputset, "dec": inputset})
```

After the module is compiled, you can encrypt and call the different functions as follows:

```python
x = 5
x_enc = CounterFhe.inc.encrypt(x)
x_inc_enc = CounterFhe.inc.run(x_enc)
x_inc = CounterFhe.inc.decrypt(x_inc_enc)
assert x_inc == 6

x_inc_dec_enc = CounterFhe.dec.run(x_inc_enc)
x_inc_dec = CounterFhe.dec.decrypt(x_inc_dec_enc)
assert x_inc_dec == 5

for _ in range(10):
    x_enc = CounterFhe.inc.run(x_enc)
x_dec = CounterFhe.inc.decrypt(x_enc)
assert x_dec == 15
```

<<<<<<< HEAD
## Multi inputs / outputs
=======
The keyset can be generated beforehand by calling `keygen()` method on the compiled module:

```python
CounterFhe.keygen()
```

## Multi inputs, multi outputs
>>>>>>> 89ef8d34

Composition is not limited to single input / single output. Here is an example that computes the 10 first elements of the Fibonacci sequence in FHE:

```python
from concrete import fhe

def noise_reset(x):
   return fhe.univariate(lambda x: x)(x)

@fhe.module()
class Fibonacci:

    @fhe.function({"n1th": "encrypted", "nth": "encrypted"})
    def fib(n1th, nth):
       return noise_reset(nth), noise_reset(n1th + nth)

print("Compiling `Fibonacci` module ...")
inputset = list(zip(range(0, 100), range(0, 100)))
FibonacciFhe = Fibonacci.compile({"fib": inputset})

print("Generating keyset ...")
FibonacciFhe.keygen()

print("Encrypting initial values")
n1th = 1
nth = 2
(n1th_enc, nth_enc) = FibonacciFhe.fib.encrypt(n1th, nth)

print(f"|           ||        (n-1)-th       |         n-th          |")
print(f"| iteration || decrypted | cleartext | decrypted | cleartext |")
for i in range(10):
   (n1th_enc, nth_enc) = FibonacciFhe.fib.run(n1th_enc, nth_enc)
   (n1th, nth) = Fibonacci.fib(n1th, nth)

    # For demo purpose; no decryption is needed.
   (n1th_dec, nth_dec) = FibonacciFhe.fib.decrypt(n1th_enc, nth_enc)
   print(f"|     {i}     || {n1th_dec:<9} | {n1th:<9} | {nth_dec:<9} | {nth:<9} |")
```

Executing this script will provide the following output:

```shell
Compiling `Fibonacci` module ...
Generating keyset ...
Encrypting initial values
|           ||        (n-1)-th       |         n-th          |
| iteration || decrypted | cleartext | decrypted | cleartext |
|     0     || 2         | 2         | 3         | 3         |
|     1     || 3         | 3         | 5         | 5         |
|     2     || 5         | 5         | 8         | 8         |
|     3     || 8         | 8         | 13        | 13        |
|     4     || 13        | 13        | 21        | 21        |
|     5     || 21        | 21        | 34        | 34        |
|     6     || 34        | 34        | 55        | 55        |
|     7     || 55        | 55        | 89        | 89        |
|     8     || 89        | 89        | 144       | 144       |
|     9     || 144       | 144       | 233       | 233       |
```

## Iterations

With the previous example, we see that modules allow iteration with cleartext iterands to some extent. Specifically, loops with the following structure are supported:

```python
for i in some_cleartext_constant_range:
    # Do something in FHE in the loop body, implemented as an FHE function.
```

With this pattern, we can also support unbounded loops or complex dynamic condition, as long as this condition is computed in pure cleartext python. Here is an example that computes the [Collatz sequence](https://en.wikipedia.org/wiki/Collatz_conjecture):

```python
from concrete import fhe

@fhe.module()
class Collatz:

    @fhe.function({"x": "encrypted"})
    def collatz(x):

        y = x // 2
        z = 3 * x + 1

        is_x_odd = fhe.bits(x)[0]

        # In a fast way, compute ans = is_x_odd * (z - y) + y
        ans = fhe.multivariate(lambda b, x: b * x)(is_x_odd, z - y) + y

        is_one = ans == 1

        return ans, is_one


print("Compiling `Collatz` module ...")
inputset = [i for i in range(63)]
CollatzFhe = collatz.compile({"collatz": inputset})

print("Generating keyset ...")
CollatzFhe.keygen()

print("Encrypting initial value")
x = 19
x_enc = CollatzFhe.collatz.encrypt(x)
is_one_enc = None

print(f"| decrypted | cleartext |")
while is_one_enc is None or not CollatzFhe.collatz.decrypt(is_one_enc):
    x_enc, is_one_enc = CollatzFhe.collatz.run(x_enc)
    x, is_one = Collatz.collatz(x)

    # For demo purpose; no decryption is needed.
    x_dec = CollatzFhe.collatz.decrypt(x_enc)
    print(f"| {x_dec:<9} | {x:<9} |")
```

This script prints the following output:

```shell
Compiling `Collatz` module ...
Generating keyset ...
Encrypting initial value
| decrypted | cleartext |
| 58        | 58        |
| 29        | 29        |
| 88        | 88        |
| 44        | 44        |
| 22        | 22        |
| 11        | 11        |
| 34        | 34        |
| 17        | 17        |
| 52        | 52        |
| 26        | 26        |
| 13        | 13        |
| 40        | 40        |
| 20        | 20        |
| 10        | 10        |
| 5         | 5         |
| 16        | 16        |
| 8         | 8         |
| 4         | 4         |
| 2         | 2         |
| 1         | 1         |
```
In this example, a while loop iterates until the decrypted value equals 1. The loop body is implemented in FHE, but the iteration control must be in cleartext.

## Runtime optimization

By default, when using modules, all inputs and outputs of every function are compatible, sharing the same precision and crypto-parameters. This approach applies the crypto-parameters of the most costly code path to all code paths. This simplicity may be costly and unnecessary for some use cases.

To optimize runtime, we provide finer-grained control over the composition policy via the `composition` module attribute. Here is an example:

```python
from concrete import fhe

@fhe.module()
class Collatz:

    @fhe.function({"x": "encrypted"})
    def collatz(x):
        y = x // 2
        z = 3 * x + 1
        is_x_odd = fhe.bits(x)[0]
        ans = fhe.multivariate(lambda b, x: b * x)(is_x_odd, z - y) + y
        is_one = ans == 1
        return ans, is_one

    composition = fhe.AllComposable()
```

You have 3 options for the `composition` attribute:

1. **`fhe.AllComposable` (default)**:  This policy ensures that all ciphertexts used in the module are compatible. It is the least restrictive policy but the most costly in terms of performance.

2. **`fhe.NotComposable`**: This policy is the most restrictive but the least costly. It is suitable when you do not need any composition and only want to pack multiple functions in a single artifact.

3. **`fhe.Wired`**: This policy allows you to define custom composition rules. You can specify which outputs of a function can be forwarded to which inputs of another function.

    Here is an example:
```python
from concrete import fhe
from fhe import Wired, Wire, Output, Input

@fhe.module()
class Collatz:

    @fhe.function({"x": "encrypted"})
    def collatz(x):
        y = x // 2
        z = 3 * x + 1
        is_x_odd = fhe.bits(x)[0]
        ans = fhe.multivariate(lambda b, x: b * x)(is_x_odd, z - y) + y
        is_one = ans == 1
        return ans, is_one

    composition = Wired(
        [
            Wire(Output(collatz, 0), Input(collatz, 0)
        ]
    )
```

In this case, the policy states that the first output of the `collatz` function can be forwarded to the first input of `collatz`, but not the second output (which is decrypted every time, and used for control flow).

You can use the `fhe.Wire` between any two functions. It is also possible to define wires  with `fhe.AllInputs` and `fhe.AllOutputs` ends. For instance, in the previous example:
```python
    composition = Wired(
        [
            Wire(AllOutputs(collatz), AllInputs(collatz))
        ]
    )
```

This policy would be equivalent to using the `fhe.AllComposable` policy.

## Current limitations

Depending on the functions, composition may add a significant overhead compared to a non-composable version. 

To be composable, a function must meet the following condition: every output that can be forwarded as input (according to the composition policy) must contain a noise-refreshing operation. Since adding a noise refresh has a noticeable impact on performance, Concrete does not automatically include it. 

For instance, to implement a function that doubles an encrypted value, you might write:

```python
@fhe.module()
class Doubler:
    @fhe.compiler({"counter": "encrypted"})
    def double(counter):
       return counter * 2
```
This function is valid with the `fhe.NotComposable` policy. However, if compiled with the `fhe.AllComposable` policy, it will raise a `RuntimeError: Program cannot be composed: ...`, indicating that an extra Programmable Bootstrapping (PBS) step must be added. 

To resolve this and make the circuit valid, add a PBS at the end of the circuit:

```python
def noise_reset(x):
   return fhe.univariate(lambda x: x)(x)

@fhe.module()
class Doubler:
    @fhe.compiler({"counter": "encrypted"})
    def double(counter):
       return noise_reset(counter * 2)
```
<|MERGE_RESOLUTION|>--- conflicted
+++ resolved
@@ -49,17 +49,13 @@
 assert x_dec == 15
 ```
 
-<<<<<<< HEAD
+The keyset can be generated beforehand by calling `keygen()` method on the compiled module:
+
+```python
+CounterFhe.keygen()
+```
+
 ## Multi inputs / outputs
-=======
-The keyset can be generated beforehand by calling `keygen()` method on the compiled module:
-
-```python
-CounterFhe.keygen()
-```
-
-## Multi inputs, multi outputs
->>>>>>> 89ef8d34
 
 Composition is not limited to single input / single output. Here is an example that computes the 10 first elements of the Fibonacci sequence in FHE:
 
